--- conflicted
+++ resolved
@@ -1,6 +1,2 @@
-# Jak II (ArchipelaGOAL II)
-<<<<<<< HEAD
-=======
-
->>>>>>> ed389a2c
-## Currently a Work in Progress, stay tuned!+#Jak II (ArchipelaGOAL II)
+##Currently a Work in Progress, stay tuned!