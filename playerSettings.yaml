# What is this file?
# This file contains options which allow you to configure your multiworld experience while allowing others
# to play how they want as well.

# How do I use it?
# The options in this file are weighted. This means the higher number you assign to a value, the more
# chances you have for that option to be chosen. For example, an option like this:
#
# map_shuffle:
#   on: 5
#   off: 15
#
# Means you have 5 chances for map shuffle to occur, and 15 chances for map shuffle to be turned off

# I've never seen a file like this before. What characters am I allowed to use?
# This is a .yaml file. You are allowed to use most characters.
# To test if your yaml is valid or not, you can use this website:
# http://www.yamllint.com/

description: Template Name # Used to describe your yaml. Useful if you have multiple files
name: YourName # Your name in-game. Spaces will be replaced with underscores and there is a 16 character limit
### Logic Section ###
glitches_required: # Determine the logic required to complete the seed
  none: 50 # No glitches required
  minor_glitches: 0 # Puts fake flipper, waterwalk, super bunny shenanigans, and etc into logic
  overworld_glitches: 0 # Assumes the player has knowledge of both overworld major glitches (boots clips, mirror clips) and minor glitches (fake flipper, super bunny shenanigans, water walk and etc.)
  no_logic: 0 # Your own items are placed with no regard to any logic; such as your Fire Rod can be on your Trinexx.
  # Other players items are placed into your world under OWG logic
dark_room_logic: # Logic for unlit dark rooms
  lamp: 50 # require the Lamp for these rooms to be considered accessible.
  torches: 0 # in addition to lamp, allow the fire rod and presence of easily accessible torches for access
  none: 0 # all dark rooms are always considered doable, meaning this may force completion of rooms in complete darkness
restrict_dungeon_item_on_boss: # aka ambrosia boss items
  on: 0 # prevents unshuffled compasses, maps and keys to be boss drops, they can still drop keysanity and other players' items
  off: 50
### End of Logic Section ###
meta_ignore: # Nullify options specified in the meta.yaml file. Adding an option here guarantees it will not occur in your seed, even if the .yaml file specifies it
  mode:
    - inverted # Never play inverted seeds
  retro:
    - on # Never play retro seeds
  weapons:
    - swordless # Never play a swordless seed
map_shuffle: # Shuffle dungeon maps into the world and other dungeons, including other players' worlds
  on: 0
  off: 50
compass_shuffle: # Shuffle compasses into the world and other dungeons, including other players' worlds
  on: 0
  off: 50
smallkey_shuffle: # Shuffle small keys into the world and other dungeons, including other players' worlds
  on: 0
  universal: 0 # allows small keys to be used in any dungeon and adds shops to buy more
  off: 50
bigkey_shuffle: # Shuffle big keys into the world and other dungeons, including other players' worlds
  on: 0
  off: 50
local_keys: # Keep small keys and big keys local to your world
  on: 0
  off: 50
dungeon_items: # Alternative to the 4 shuffles and local_keys above this, does nothing until the respective 4 shuffles and local_keys above are deleted
  mc: 0 # Shuffle maps and compasses
  none: 50 # Shuffle none of the 4
  mcsb: 0 # Shuffle all of the 4, any combination of m, c, s and b will shuffle the respective item, or not if it's missing, so you can add more options here
  lmcsb: 0 # Like mcsb above, but with keys kept local to your world. l is what makes your keys local, or not if it's missing
  ub: 0 # universal small keys and shuffled big keys
  # you can add more combos of these letters here
dungeon_counters:
  on: 0 # Always display amount of items checked in a dungeon
  pickup: 50 # Show when compass is picked up
  default: 0 # Show when compass is picked up if the compass itself is shuffled
  off: 0 # Never show item count in dungeons
accessibility:
  items: 0 # Guarantees you will be able to acquire all items, but you may not be able to access all locations
  locations: 50 # Guarantees you will be able to access all locations, and therefore all items
  none: 0 # Guarantees only that the game is beatable. You may not be able to access all locations or acquire all items
progressive: # Enable or disable progressive items (swords, shields, bow)
  on: 50 # All items are progressive
  off: 0 # No items are progressive
  random: 0 # Randomly decides for all items. Swords could be progressive, shields might not be
entrance_shuffle: # Documentation: https://alttpr.com/en/options#entrance_shuffle
  none: 50 # Vanilla game map. All entrances and exits lead to their original locations. You probably want this option
  dungeonssimple: 0 # Shuffle just dungeons amongst each other, swapping dungeons entirely, so Hyrule Castle is always 1 dungeon
  dungeonsfull: 0 # Shuffle any dungeon entrance with any dungeon interior, so Hyrule Castle can be 4 different dungeons
  simple: 0 # Entrances are grouped together before being randomized. Simple uses the most strict grouping rules
  restricted: 0 # Less strict than simple
  full: 0 # Less strict than restricted
  crossed: 0 # Less strict than full
  insanity: 0 # Very few grouping rules. Good luck
goals:
  ganon: 50 # Climb GT, defeat Agahnim 2, and then kill Ganon
  fast_ganon: 0 # Only killing Ganon is required. The hole is always open. However, items may still be placed in GT
  dungeons: 0 # Defeat the boss of all dungeons, including Agahnim's tower and GT (Aga 2)
  pedestal: 0 # Pull the Triforce from the Master Sword pedestal
  ganon_pedestal: 0 # Pull the Master Sword pedestal, then kill Ganon
  triforce_hunt: 0 # Collect 20 of 30 Triforce pieces spread throughout the worlds, then turn them in to Murahadala in front of Hyrule Castle
  local_triforce_hunt: 0 # Collect 20 of 30 Triforce pieces spread throughout your world, then turn them in to Murahadala in front of Hyrule Castle
  ganon_triforce_hunt: 0 # Collect 20 of 30 Triforce pieces spread throughout the worlds, then kill Ganon
  local_ganon_triforce_hunt: 0 # Collect 20 of 30 Triforce pieces spread throughout your world, then kill Ganon
triforce_pieces_mode: #Determine how to calculate the extra available triforce pieces.
  extra: 0 # available = triforce_pieces_extra + triforce_pieces_required
  percentage: 0 # available = (triforce_pieces_percentage /100) * triforce_pieces_required
  available: 50 # available = triforce_pieces_available
triforce_pieces_extra: # Set to how many extra triforces pieces are available to collect in the world. 
  # Format "pieces: chance"
  0: 0
  5: 50
  10: 50
  15: 0
  20: 0
triforce_pieces_percentage: # Set to how many triforce pieces according to a percentage of the required ones, are available to collect in the world.
  # Format "pieces: chance"
  100: 0 #No extra
  150: 50 #Half the required will be added as extra
  200: 0 #There are the double of the required ones available.
triforce_pieces_available: # Set to how many triforces pieces are available to collect in the world. Default is 30. Max is 90, Min is 1
  # Format "pieces: chance"
  25: 0
  30: 50
  40: 0
  50: 0
triforce_pieces_required: # Set to how many out of X triforce pieces you need to win the game in a triforce hunt. Default is 20. Max is 90, Min is 1
  # Format "pieces: chance"
  15: 0
  20: 50
  30: 0
  40: 0
  50: 0
tower_open: # Crystals required to open GT
  '0': 80
  '1': 70
  '2': 60
  '3': 50
  '4': 40
  '5': 30
  '6': 20
  '7': 10
  random: 0
ganon_open: # Crystals required to hurt Ganon
  '0': 80
  '1': 70
  '2': 60
  '3': 50
  '4': 40
  '5': 30
  '6': 20
  '7': 10
  random: 0
mode:
  standard: 50 # Begin the game by rescuing Zelda from her cell and escorting her to the Sanctuary
  open: 50 # Begin the game from your choice of Link's House or the Sanctuary
  inverted: 0 # Begin in the Dark World. The Moon Pearl is required to avoid bunny-state in Light World, and the Light World game map is altered
retro:
  on: 0 # you must buy a quiver to use the bow, take-any caves and an old-man cave are added to the world. You may need to find your sword from the old man's cave
  off: 50
hints:
  'on': 50 # Hint tiles sometimes give item location hints
  'off': 0 # Hint tiles provide gameplay tips
weapons: # Specifically, swords
  randomized: 0 # Swords are placed randomly throughout the world
  assured: 50 # Begin with a sword, the rest are placed randomly throughout the world
  vanilla: 0 # Swords are placed in vanilla locations in your own game (Uncle, Pyramid Fairy, Smiths, Pedestal)
  swordless: 0 # Your swords are replaced by rupees. Gameplay changes have been made to accommodate this change
item_pool:
  easy: 0 # Doubled upgrades, progressives, and etc
  normal: 50 # Item availability remains unchanged from vanilla game
  hard: 0 # Reduced upgrade availability (max: 14 hearts, blue mail, tempered sword, fire shield, no silvers unless swordless)
  expert: 0 # Minimum upgrade availability (max: 8 hearts, green mail, master sword, fighter shield, no silvers unless swordless)
item_functionality:
  easy: 0 # Allow Hammer to damage ganon, Allow Hammer tablet collection, Allow swordless medallion use everywhere.
  normal: 50 # Vanilla item functionality
  hard: 0 # Reduced helpfulness of items (potions less effective, can't catch faeries, cape uses double magic, byrna does not grant invulnerability, boomerangs do not stun, silvers disabled outside ganon)
  expert: 0 # Vastly reduces the helpfulness of items (potions barely effective, can't catch faeries, cape uses double magic, byrna does not grant invulnerability, boomerangs and hookshot do not stun, silvers disabled outside ganon)
progression_balancing:
  on: 50 # A system to reduce BK, as in times during which you can't do anything by moving your items into an earlier access sphere to make it likely you have stuff to do
  off: 0 # Turn this off if you don't mind a longer multiworld, or can glitch around missing items.
### Enemizer Section ###
boss_shuffle:
  none: 50 # Vanilla bosses
  simple: 0 # Existing bosses except Ganon and Agahnim are shuffled throughout dungeons
  full: 0 # 3 bosses can occur twice
  random: 0 # Any boss can appear any amount of times
  singularity: 0 # Picks a boss, tries to put it everywhere that works, if there's spaces remaining it picks a boss to fill those
enemy_shuffle: # Randomize enemy placement
  on: 0
  off: 50
killable_thieves: # Make thieves killable
  on: 0 # Usually turned on together with enemy_shuffle to make annoying thief placement more manageable
  off: 50
tile_shuffle: # Randomize the tile layouts in flying tile rooms
  on: 0
  off: 50
bush_shuffle: # Randomize the chance that bushes have enemies and the enemies under said bush
  on: 0
  off: 50
enemy_damage:
  default: 50 # Vanilla enemy damage
  shuffled: 0 # Enemies deal 0 to 4 hearts and armor helps
  random: 0 # Enemies deal 0 to 8 hearts and armor just reshuffles the damage
enemy_health:
  default: 50 # Vanilla enemy HP
  easy: 0 # Enemies have reduced health
  hard: 0 # Enemies have increased health
  expert: 0 # Enemies have greatly increased health
pot_shuffle:
  'on': 0 # Keys, items, and buttons hidden under pots in dungeons are shuffled with other pots in their supertile
  'off': 50 # Default pot item locations
### End of Enemizer Section ###
beemizer: # Remove items from the global item pool and replace them with single bees and bee traps
  0: 50 # No bee traps are placed
  1: 0 # 25% of the non-essential item pool is replaced with bee traps
  2: 0 # 60% of the non-essential item pool is replaced with bee traps, of which 20% could be single bees
  3: 0 # 100% of the non-essential item pool is replaced with bee traps, of which 50% could be single bees
  4: 0 # 100% of the non-essential item pool is replaced with bee traps
### Item Shuffle (shop)
<<<<<<< HEAD
shop_shuffle_slots: # Maximum amount of allowed shop slots to place item pool items
  0: 50
  5: 0
  15: 0
  999: 0
potion_shop_shuffle: # influence of potion shop by shop shuffle 
  none: 50 # only shuffle price
  a: 0 # generate/shuffle in any items
shop_shuffle:
  none: 50
=======
shop_shuffle:
  none: 50
  g: 0 # Generate new default inventories for overworld/underworld shops, and unique shops
  f: 0 # Generate new default inventories for every shop independently
>>>>>>> e1b5ce2d
  i: 0 # Shuffle default inventories of the shops around
  p: 0 # Randomize the prices of the items in shop inventories
  u: 0 # Shuffle capacity upgrades into the item pool (and allow them to traverse the multiworld)
  ip: 0 # Shuffle inventories and randomize prices
  fpu: 0 # Generate new inventories, randomize prices and shuffle capacity upgrades into item pool
  uip: 0 # Shuffle inventories, randomize prices and shuffle capacity upgrades into the item pool
  # You can add more combos
shuffle_prizes: # aka drops
  none: 0 # do not shuffle prize packs
  g: 50 # shuffle "general" price packs, as in enemy, tree pull, dig etc.
  b: 0 # shuffle "bonk" price packs
  bg: 0 # shuffle both
timer:
  none: 50 # No timer will be displayed.
  timed: 0 # Starts with clock at zero. Green clocks subtract 4 minutes (total 20). Blue clocks subtract 2 minutes (total 10). Red clocks add two minutes (total 10). Winner is the player with the lowest time at the end.
  timed_ohko: 0 # Starts the clock at ten minutes. Green clocks add five minutes (total 25). As long as the clock as at zero, Link will die in one hit.
  ohko: 0 # Timer always at zero. Permanent OHKO.
  timed_countdown: 0 # Starts the clock with forty minutes. Same clocks as timed mode, but if the clock hits zero you lose. You can still keep playing, though.
  display: 0 # Displays a timer, but otherwise does not affect gameplay or the item pool.
countdown_start_time: # For timed_ohko and timed_countdown timer modes, the amount of time in minutes to start with
  0: 0 # For timed_ohko, starts in OHKO mode when starting the game
  10: 50
  20: 0
  30: 0
  60: 0
red_clock_time: # For all timer modes, the amount of time in minutes to gain or lose when picking up a red clock
  -2: 50
  1: 0
blue_clock_time: # For all timer modes, the amount of time in minutes to gain or lose when picking up a blue clock
  1: 0
  2: 50
green_clock_time: # For all timer modes, the amount of time in minutes to gain or lose when picking up a green clock
  4: 50
  10: 0
  15: 0
# Can be uncommented to use it
# local_items: # Force certain items to appear in your world only, not across the multiworld. Recognizes some group names, like "Swords"
#  - "Moon Pearl"
#  - "Small Keys"
#  - "Big Keys"
# Can be uncommented to use it
# startinventory: # Begin the file with the listed items/upgrades
  # Pegasus Boots: on
  # Bomb Upgrade (+10): 4
  # Arrow Upgrade (+10): 4
glitch_boots:
  on: 50 # Start with Pegasus Boots in any glitched logic mode that makes use of them
  off: 0
linked_options:
  - name: crosskeys
    options: # These overwrite earlier options if the percentage chance triggers
      entrance_shuffle: crossed
      bigkey_shuffle: true
      compass_shuffle: true
      map_shuffle: true
      smallkey_shuffle: true
    percentage: 0 # Set this to the percentage chance you want crosskeys
  - name: localcrosskeys
    options: # These overwrite earlier options if the percentage chance triggers
      entrance_shuffle: crossed
      bigkey_shuffle: true
      compass_shuffle: true
      map_shuffle: true
      smallkey_shuffle: true
      local_items: # Forces keys to be local to your own world
        - "Small Keys"
        - "Big Keys"
    percentage: 0 # Set this to the percentage chance you want local crosskeys
  - name: enemizer
    options:
      boss_shuffle: # Subchances can be injected too, which then get rolled
        simple: 1
        full: 1
        random: 1
        singularity: 1
      enemy_damage:
        shuffled: 1
        random: 1
      enemy_health:
        easy: 1
        hard: 1
        expert: 1
    percentage: 0 # Set this to the percentage chance you want enemizer
door_shuffle: # Only available if the host uses the doors branch, it is ignored otherwise
  vanilla: 50 # Everything should be like in vanilla
  basic: 0 # Dungeons are shuffled within themselves
  crossed: 0 # Dungeons are shuffled across each other
intensity: # Only available if the host uses the doors branch, it is ignored otherwise
  1: 50 # Shuffles normal doors and spiral staircases
  2: 0 # And shuffles open edges and straight staircases
  3: 0 # And shuffles dungeon lobbies
  random: 0 # Picks one of those at random
key_drop_shuffle: # Only available if the host uses the doors branch, it is ignored otherwise
  on: 0 # Enables the small keys dropped by enemies or under pots, and the big key dropped by the Ball & Chain guard to be shuffled into the pool. This extends the number of checks to 249.
  off: 50
experimental: # Only available if the host uses the doors branch, it is ignored otherwise
  on: 0 # Enables experimental features.
  off: 50
debug: # Only available if the host uses the doors branch, it is ignored otherwise
  on: 0 # Enables debugging features. Currently, these are the Item collection counter. (overwrites total triforce pieces) and Castle Gate closed indicator.
  off: 50
rom:
  random_sprite_on_event: # An alternative to specifying randomonhit / randomonexit / etc... in sprite down below.
    enabled:  # If enabled, sprite down below is ignored completely, (although it may become the sprite pool)
      on: 0
      off: 1
    on_hit:  # Random sprite on hit. Being hit by things that cause 0 damage still counts.
      on: 1
      off: 0
    on_enter:  # Random sprite on underworld entry. Note that entering hobo counts.
      on: 0
      off: 1
    on_exit:  # Random sprite on underworld exit. Exiting hobo does not count.
      on: 0
      off: 1
    on_slash:  # Random sprite on sword slash. Note, it still counts if you attempt to slash while swordless.
      on: 0
      off: 1
    on_item:  # Random sprite on getting an item.  Anything that causes you to hold an item above your head counts.
      on: 0
      off: 1
    on_bonk:  # Random sprite on bonk.
      on: 0
      off: 1
    on_everything:  # Random sprite on ALL currently implemented events, even if not documented at present time.
      on: 0
      off: 1
    use_weighted_sprite_pool:  # Always on if no sprite_pool exists, otherwise it controls whether to use sprite as a weighted sprite pool
      on: 0
      off: 1
  #sprite_pool: # When specified, limits the pool of sprites used for randomon-event to the specified pool.  Uncomment to use this.
  #  - link
  #  - pride link
  #  - penguin link
  #  - random  # You can specify random multiple times for however many potentially unique random sprites you want in your pool.
  sprite: # Enter the name of your preferred sprite and weight it appropriately
    random: 0
    randomonhit: 0 # Random sprite on hit
    randomonenter: 0 # Random sprite on entering the underworld.
    randomonexit: 0 # Random sprite on exiting the underworld.
    randomonslash: 0 # Random sprite on sword slashes
    randomonitem: 0  # Random sprite on getting items.
    randomonbonk: 0 # Random sprite on bonk.
                     # You can combine these events like this.  randomonhit-enter-exit  if you want it on hit, enter, exit.
    randomonall: 0 # Random sprite on any and all currently supported events. Refer to above for the supported events.
    Link: 50 # To add other sprites: open the gui/Creator, go to adjust, select a sprite and write down the name the gui calls it
  disablemusic: # If "on", all in-game music will be disabled
    on: 0
    off: 50
  quickswap: # Enable switching items by pressing the L+R shoulder buttons
    on: 50
    off: 0
  menuspeed: # Controls how fast the item menu opens and closes
    normal: 50
    instant: 0
    double: 0
    triple: 0
    quadruple: 0
    half: 0
  heartcolor: # Controls the color of your health hearts
    red: 50
    blue: 0
    green: 0
    yellow: 0
    random: 0
  heartbeep: # Controls the frequency of the low-health beeping
    double: 0
    normal: 50
    half: 0
    quarter: 0
    off: 0
  ow_palettes: # Change the colors of the overworld
    default: 50 # No changes
    random: 0 # Shuffle the colors, with harmony in mind
    blackout: 0 # everything black / blind mode
    grayscale: 0
    negative: 0
    classic: 0
    dizzy: 0
    sick: 0
    puke: 0
  uw_palettes: # Change the colors of caves and dungeons
    default: 50 # No changes
    random: 0 # Shuffle the colors, with harmony in mind
    blackout: 0 # everything black / blind mode
    grayscale: 0
    negative: 0
    classic: 0
    dizzy: 0
    sick: 0
    puke: 0
  hud_palettes: # Change the colors of the hud
    default: 50 # No changes
    random: 0 # Shuffle the colors, with harmony in mind
    blackout: 0 # everything black / blind mode
    grayscale: 0
    negative: 0
    classic: 0
    dizzy: 0
    sick: 0
    puke: 0
  sword_palettes: # Change the colors of swords
    default: 50 # No changes
    random: 0 # Shuffle the colors, with harmony in mind
    blackout: 0 # everything black / blind mode
    grayscale: 0
    negative: 0
    classic: 0
    dizzy: 0
    sick: 0
    puke: 0
  shield_palettes: # Change the colors of shields
    default: 50 # No changes
    random: 0 # Shuffle the colors, with harmony in mind
    blackout: 0 # everything black / blind mode
    grayscale: 0
    negative: 0
    classic: 0
    dizzy: 0
    sick: 0
    puke: 0<|MERGE_RESOLUTION|>--- conflicted
+++ resolved
@@ -212,7 +212,6 @@
   3: 0 # 100% of the non-essential item pool is replaced with bee traps, of which 50% could be single bees
   4: 0 # 100% of the non-essential item pool is replaced with bee traps
 ### Item Shuffle (shop)
-<<<<<<< HEAD
 shop_shuffle_slots: # Maximum amount of allowed shop slots to place item pool items
   0: 50
   5: 0
@@ -223,12 +222,8 @@
   a: 0 # generate/shuffle in any items
 shop_shuffle:
   none: 50
-=======
-shop_shuffle:
-  none: 50
   g: 0 # Generate new default inventories for overworld/underworld shops, and unique shops
   f: 0 # Generate new default inventories for every shop independently
->>>>>>> e1b5ce2d
   i: 0 # Shuffle default inventories of the shops around
   p: 0 # Randomize the prices of the items in shop inventories
   u: 0 # Shuffle capacity upgrades into the item pool (and allow them to traverse the multiworld)
